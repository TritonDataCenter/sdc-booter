--- conflicted
+++ resolved
@@ -79,20 +79,10 @@
   var parseACK = function(data) {
     var ack = pack.unpack('CCn', data.toString('binary'));
     var ackblock = ack[2];
-<<<<<<< HEAD
-    slog("[" + self.client.address + ':' + self.client.port + "] < ACK: " + ackblock);
+    //slog("[" + self.client.address + ':' + self.client.port + "] < ACK: " + ackblock);
     // unofficial tftp feature: to transfer files with a block count > 65535
     // rollover if an ackblock with id 0 is recieved and continue transfering.
-	 	if (ackblock == 65535) {
-			self.block = 0;
-			self.rollover += 1 ;
-			self.sendData();
-		} 
-		else if (ackblock == self.block) {
-=======
-    //slog("[" + self.client.address + ':' + self.client.port + "] < ACK: " + ackblock);
     if (ackblock == (self.block % 65536)) {
->>>>>>> 00095c6c
       self.block +=1;
       self.sendData();
     }
@@ -191,15 +181,9 @@
 Session.prototype.sendFile = function() {
   var bsize = this.options.blksize || 512;
   var buffer = new Buffer(4 + parseInt(bsize));
-<<<<<<< HEAD
-	var pos = ((this.block - 1) + (this.rollover * 65535)) * bsize;
-  
-	var self = this;
-=======
   var pos = (this.block -1 ) * bsize;
   var sendBlk = this.block % 65536;
   var self = this;
->>>>>>> 00095c6c
   
   if (this.block == 1) {
     console.log("Sending data, filename="+ self.filename);
